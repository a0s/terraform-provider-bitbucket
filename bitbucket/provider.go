--- conflicted
+++ resolved
@@ -29,11 +29,8 @@
 			"bitbucket_default_reviewers":   resourceDefaultReviewers(),
 			"bitbucket_repository":          resourceRepository(),
 			"bitbucket_repository_variable": resourceRepositoryVariable(),
-<<<<<<< HEAD
       "bitbucket_project":             resourceProject(),
-=======
 			"bitbucket_branch_restriction":  resourceBranchRestriction(),
->>>>>>> 70661de2
 		},
 	}
 }
